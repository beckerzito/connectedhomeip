--- conflicted
+++ resolved
@@ -8883,7 +8883,6 @@
           "Does the device implement sending the ChangeToModeResponse command?"
       id: LWM.S.C01.Tx
 
-<<<<<<< HEAD
     #  Oven Mode Cluster
 
     - label: "Does the device implement the OM cluster as a server?"
@@ -8891,7 +8890,7 @@
 
     - label: "Does the DUT support testing the failed ChangeToMode command?"
       id: OTCCM.S.M.CAN_TEST_MODE_FAILURE
-=======
+
     #  Laundry DRYER Mode Cluster
 
     - label: "Does the device implement the Dryer cluster as a server?"
@@ -8909,25 +8908,18 @@
     #      "Id of mode the device will successfully transition to, given its
     #      current state"
     #  id: PIXIT.DRYERCTRL.S.MODE_CHANGE_OK
->>>>>>> 643b840b
-
     #
     # server / features
     #
     - label:
           "Does the device support depending on an On/Off cluster implemented on
           the same endpoint?"
-<<<<<<< HEAD
       id: OTCCM.S.F00
-=======
       id: DRYERCTRL.S.F00
->>>>>>> 643b840b
-
-    #
+
     # server / attributes
     #
     - label: "Does the device implement the SupportedModes attribute?"
-<<<<<<< HEAD
       id: OTCCM.S.A0000
 
     - label: "Does the device implement the CurrentMode attribute?"
@@ -8954,7 +8946,6 @@
 
     - label: "Can the device be controlled manually?"
       id: OTCCM.S.M.CAN_MANUALLY_CONTROLLED
-=======
       id: DRYERCTRL.S.A0000
 
     - label: "Does the device implement the CurrentMode attribute?"
@@ -8962,7 +8953,6 @@
 
     - label: "Can the device be controlled manually?"
       id: DRYERCTRL.S.M.ManuallyControlled
->>>>>>> 643b840b
 
     # RVC Clean Mode Cluster
 
